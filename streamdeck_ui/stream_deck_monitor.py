--- conflicted
+++ resolved
@@ -82,7 +82,6 @@
             with self.lock:
                 attached_streamdecks = DeviceManager.DeviceManager().enumerate()
 
-<<<<<<< HEAD
             # Suspend detection (surprise close)
             for streamdeck_id, streamdeck in dict(self.streamdecks).items():
                 if not streamdeck.is_open():
@@ -90,15 +89,6 @@
                     self.detached(streamdeck_id)
 
             # New deck attached
-            for streamdeck in attached_streamdecks:
-                streamdeck_id = streamdeck.id()
-                if streamdeck_id not in self.streamdecks:
-                    self.streamdecks[streamdeck_id] = streamdeck
-                    self.attached(streamdeck_id, streamdeck)
-
-            # Deck removed
-=======
-            # Look for new StreamDecks
             for streamdeck in attached_streamdecks:
                 streamdeck_id = streamdeck.id()
                 if streamdeck_id not in self.streamdecks:
@@ -130,14 +120,10 @@
                     self.detached(streamdeck.id())
 
             # Remove unplugged StreamDecks
->>>>>>> 36fcc5ff
             for streamdeck_id in list(self.streamdecks.keys()):
                 if streamdeck_id not in [deck.id() for deck in attached_streamdecks]:
                     streamdeck = self.streamdecks[streamdeck_id]
                     del self.streamdecks[streamdeck_id]
                     self.detached(streamdeck_id)
-<<<<<<< HEAD
 
-=======
->>>>>>> 36fcc5ff
             sleep(1)