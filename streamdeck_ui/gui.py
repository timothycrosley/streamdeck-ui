"""Defines the QT powered interface for configuring Stream Decks"""
import os
import sys
from functools import partial
from typing import Dict, List, Optional, Tuple

import pkg_resources
from pynput.keyboard import Controller
from PySide2 import QtWidgets
from PySide2.QtCore import QMimeData, QSignalBlocker, QSize, Qt, QTimer, QUrl
from PySide2.QtGui import QDesktopServices, QDrag, QIcon
from PySide2.QtWidgets import QAbstractItemView, QAction, QApplication, QDialog, QFileDialog, QMainWindow, QMenu, QMessageBox, QSizePolicy, QSystemTrayIcon, QTreeWidgetItem

from streamdeck_ui.api import StreamDeckServer
from streamdeck_ui.config import LOGO, STATE_FILE
from streamdeck_ui.ui_main import Ui_MainWindow
from streamdeck_ui.ui_settings import Ui_SettingsDialog

api: StreamDeckServer

BUTTON_STYLE = """
    QToolButton {
    margin: 2px;
    border: 2px solid #444444;
    border-radius: 8px;
    background-color: #000000;
    border-style: outset;}
    QToolButton:checked {
    margin: 2px;
    border: 2px solid #cccccc;
    border-radius: 8px;
    background-color: #000000;
    border-style: outset;}
"""

BUTTON_DRAG_STYLE = """
    QToolButton {
    margin: 2px;
    border: 2px solid #999999;
    border-radius: 8px;
    background-color: #000000;
    border-style: outset;}
"""


text_update_timer: Optional[QTimer] = None
"Timer used to delay updates to the button text"

dimmer_options = {"Never": 0, "10 Seconds": 10, "1 Minute": 60, "5 Minutes": 300, "10 Minutes": 600, "15 Minutes": 900, "30 Minutes": 1800, "1 Hour": 3600, "5 Hours": 7200, "10 Hours": 36000}
last_image_dir = ""

plugins = []


class ActionTree(QtWidgets.QTreeWidget):
    def __init__(self, parent, parent_window, api: StreamDeckServer):
        super(ActionTree, self).__init__(parent)

        self.setAcceptDrops(True)
        self.api = api
        self.parent_window = parent_window

    def mouseMoveEvent(self, e):  # noqa: N802 - Part of QT signature.
        if e.buttons() != Qt.LeftButton:
            return

        mimedata = QMimeData()
        drag = QDrag(self)
        drag.setMimeData(mimedata)
        drag.exec_(Qt.MoveAction)

    def dropEvent(self, e):  # noqa: N802 - Part of QT signature.
        if e.source():
            if isinstance(e.source(), ActionSelectTree):
                selected_item = e.source().currentItem()
                action = selected_item.data(0, Qt.UserRole)
                self.parent_window.add_action("keydown", action)

    def dragEnterEvent(self, e):  # noqa: N802 - Part of QT signature.
        if isinstance(e.source(), ActionSelectTree):
            e.accept()


class ActionSelectTree(QtWidgets.QTreeWidget):
    def __init__(self, parent, ui, api: StreamDeckServer):
        super(ActionSelectTree, self).__init__(parent)

        # self.setAcceptDrops(True)
        self.ui = ui
        self.api = api

    def mouseMoveEvent(self, e):  # noqa: N802 - Part of QT signature.

        if e.buttons() != Qt.LeftButton:
            return

        # Can't drag category items
        if self.currentItem().is_category:
            return

        mimedata = QMimeData()
        drag = QDrag(self)
        drag.setMimeData(mimedata)
        drag.exec_(Qt.MoveAction)


class DraggableButton(QtWidgets.QToolButton):
    """A QToolButton that supports drag and drop and swaps the button properties on drop"""

    def __init__(self, parent, parent_window, api: StreamDeckServer, index: int):
        super(DraggableButton, self).__init__(parent)

        self.index = index
        self.setAcceptDrops(True)
        self.parent_window = parent_window
        self.api = api
        self.index

    def mouseMoveEvent(self, e):  # noqa: N802 - Part of QT signature.

        if e.buttons() != Qt.LeftButton:
            return

        self.api.reset_dimmer(self.parent_window.serial_number())

        mimedata = QMimeData()
        drag = QDrag(self)
        drag.setMimeData(mimedata)
        drag.exec_(Qt.MoveAction)

    def dropEvent(self, e):  # noqa: N802 - Part of QT signature.
        global selected_button

        self.setStyleSheet(BUTTON_STYLE)
        serial_number = self.parent_window.serial_number()
        page = self.parent_window.page()

        if e.source():

            if isinstance(e.source(), ActionSelectTree):
                selected_item = e.source().currentItem()
                action = selected_item.data(0, Qt.UserRole)

                # We could be dragging a tree node onto a button that is not the
                # currently selected button
                if selected_button != self:
                    selected_button.setChecked(False)
                    self.setChecked(True)
                    selected_button = self
                self.parent_window.add_action("keydown", action)

                return
            elif isinstance(e.source(), ActionTree):
                return
            else:

                # Ignore drag and drop on yourself
                if e.source().index == self.index:
                    return

                self.api.swap_buttons(serial_number, page, e.source().index, self.index)
                # In the case that we've dragged the currently selected button, we have to
                # check the target button instead so it appears that it followed the drag/drop
                if e.source().isChecked():
                    e.source().setChecked(False)
                    self.setChecked(True)
                    selected_button = self
        else:
            # Handle drag and drop from outside the application
            if e.mimeData().hasUrls:
                file_name = e.mimeData().urls()[0].toLocalFile()
                self.api.set_button_icon(serial_number, page, self.index, file_name)

        if e.source():
            icon = self.api.get_button_icon_pixmap(serial_number, page, e.source().index)
            if icon:
                e.source().setIcon(icon)

        icon = self.api.get_button_icon_pixmap(serial_number, page, self.index)
        if icon:
            self.setIcon(icon)

    def dragEnterEvent(self, e):  # noqa: N802 - Part of QT signature.
        if isinstance(e.source(), ActionTree):
            e.setAccepted(False)
            return

        if type(self) is DraggableButton:
            e.setAccepted(True)
            self.setStyleSheet(BUTTON_DRAG_STYLE)
        else:
            e.setAccepted(False)

    def dragLeaveEvent(self, e):  # noqa: N802 - Part of QT signature.
        self.setStyleSheet(BUTTON_STYLE)


selected_button: Optional[DraggableButton] = None
"A reference to the currently selected button"


class SettingsDialog(QDialog):
    def __init__(self, parent):
        super().__init__(parent)
        self.ui: Ui_SettingsDialog = Ui_SettingsDialog()
        self.ui.setupUi(self)
        self.show()


class MainWindow(QMainWindow):
    """Represents the main streamdeck-ui configuration Window. A QMainWindow
    object provides a lot of standard main window features out the box.

    The QtCreator UI designer allows you to create a UI quickly. It compiles
    into a class called Ui_MainWindow() and everything comes together by
    calling the setupUi() method and passing a reference to the QMainWindow.

    :param QMainWindow: The parent QMainWindow object
    :type QMainWindow: [type]
    """

    ui: Ui_MainWindow
    "A reference to all the UI objects for the main window"

    def __init__(self, app):
        super(MainWindow, self).__init__()
        self.ui = Ui_MainWindow()
        self.ui.setupUi(self)
        self.window_shown: bool = True

        # TODO: This replaces the stock "QTreeWidget" with one that has the drag/drop events overriden
        # This is hacky - and there are ways to improve this so that the Qt Designer understands
        # the custom widget.
        # https://doc.qt.io/qtforpython/tutorials/basictutorial/uifiles.html#custom-widgets-in-qt-designer
        # https://stackoverflow.com/questions/52128188/using-a-custom-pyside2-widget-in-qt-designer

        # Replace action selection tree
        self.ui.select_action_tree.deleteLater()
        self.ui.select_action_tree = ActionSelectTree(self.ui.toprightwidget, None, None)
        self.ui.select_action_tree.setObjectName("select_action_tree")
        self.ui.select_action_tree.setEnabled(True)
        self.ui.select_action_tree.setAlternatingRowColors(False)
        self.ui.select_action_tree.setSelectionMode(QAbstractItemView.SingleSelection)
        self.ui.select_action_tree.setIconSize(QSize(32, 32))
        self.ui.select_action_tree.setTextElideMode(Qt.ElideLeft)
        self.ui.select_action_tree.setIndentation(40)
        self.ui.select_action_tree.setRootIsDecorated(False)
        self.ui.select_action_tree.setUniformRowHeights(False)
        self.ui.select_action_tree.setItemsExpandable(False)
        self.ui.select_action_tree.setExpandsOnDoubleClick(False)
        self.ui.select_action_tree.header().setVisible(False)
        self.ui.verticalLayout_9.addWidget(self.ui.select_action_tree)

        # Replace action tree
        self.ui.action_tree.deleteLater()
        self.ui.action_tree = ActionTree(self.ui.topleftwidget, self, api)
        self.ui.action_tree.setObjectName("action_tree")
        self.ui.action_tree.setSelectionMode(QAbstractItemView.SingleSelection)
        self.ui.action_tree.setSelectionBehavior(QAbstractItemView.SelectRows)
        self.ui.action_tree.setIndentation(0)
        self.ui.action_tree.header().setVisible(False)
        self.ui.action_tree.header().setHighlightSections(False)
        self.ui.verticalLayout_8.addWidget(self.ui.action_tree)

        action_header = self.ui.action_tree.headerItem()
        action_header.setText(1, "Configuration")
        action_header.setText(0, "Action")

        # end of hack

        self.ui.select_action_tree.doubleClicked.connect(self.add_action_button)

        self.ui.action_tree.setDragEnabled(False)
        self.ui.action_tree.setAcceptDrops(False)
        # The only way to accept drops is to set InternalMove
        self.ui.action_tree.setDragDropMode(QAbstractItemView.InternalMove)

        self.ui.select_action_tree.setDragEnabled(True)
        self.ui.select_action_tree.setDropIndicatorShown(False)
        self.ui.select_action_tree.setDragDropMode(QAbstractItemView.DragOnly)

        self.ui.add_action_button.clicked.connect(self.add_action_button)

        self.ui.select_image_button.clicked.connect(self.select_image)
        self.ui.vertical_text_button.clicked.connect(self.align_text_vertical)
        self.ui.remove_image_button.clicked.connect(self.remove_image)

        self.ui.actionExport.triggered.connect(self.export_config)
        self.ui.actionImport.triggered.connect(self.import_config)
        self.ui.settingsButton.clicked.connect(self.show_settings)

        self.ui.remove_action_button.clicked.connect(self.remove_action_button)
        self.ui.up_action_button.clicked.connect(self.up_action_button)
        self.ui.down_action_button.clicked.connect(self.down_action_button)
        self.ui.actionDocs.triggered.connect(self.browse_documentation)
        self.ui.actionGithub.triggered.connect(self.browse_github)
        self.ui.settingsButton.setEnabled(False)
        self.enable_button_configuration(False)

        self.ui.text.textChanged.connect(self.update_button_text)
        self.ui.actionAbout.triggered.connect(self.about_dialog)

        self.ui.actionExit.triggered.connect(app.exit)

    def change_brightness(self, deck_id: str, brightness: int):
        """Changes the brightness of the given streamdeck, but does not save
        the state."""
        api.decks[deck_id].set_brightness(brightness)

    # TODO: This will all be removed
    def handle_keypress(self, deck_id: str, key: int, state: bool) -> None:

        if state:
            page = api.get_page(deck_id)

            brightness_change = api.get_button_change_brightness(deck_id, page, key)
            if brightness_change:
                try:
                    api.change_brightness(deck_id, brightness_change)
                except Exception as error:
                    print(f"Could not change brightness: {error}")

            switch_page = api.get_button_switch_page(deck_id, page, key)
            if switch_page:
                api.set_page(deck_id, switch_page - 1)
                if self.serial_number() == deck_id:
                    self.ui.pages.setCurrentIndex(switch_page - 1)

    def serial_number(self) -> str:
        """Returns the currently selected Stream Deck serial number

        :return: The serial number
        :rtype: str
        """
        return self.ui.device_list.itemData(self.ui.device_list.currentIndex())

    def page(self) -> int:
        """Returns the current page (tab) the user is on.

        :return: The page index
        :rtype: int
        """
        return self.ui.pages.currentIndex()

    def action_settings_changed(self, action: str):
        # TODO: Update model and refresh UI.
        print(f"Settings changed: {action}")

    def streamdeck_cpu_changed(self, serial_number: str, cpu: int):
        if cpu > 100:
            cpu == 100
        if self.serial_number() == serial_number:
            self.ui.cpu_usage.setValue(cpu)
            self.ui.cpu_usage.setToolTip(f"Rendering CPU usage: {cpu}%")
            self.ui.cpu_usage.update()

    def update_button_text(self) -> None:
        if selected_button:
            deck_id = self.serial_number()
            if deck_id:
                # There may be no decks attached
                api.set_button_text(deck_id, self.page(), selected_button.index, self.ui.text.toPlainText())
                icon = api.get_button_icon_pixmap(deck_id, self.page(), selected_button.index)
                if icon:
                    selected_button.setIcon(icon)

    def update_button_command(self, command: str) -> None:
        if selected_button:
            deck_id = self.serial_number()
            api.set_button_command(deck_id, self.page(), selected_button.index, command)

    def update_button_keys(self, keys: str) -> None:
        if selected_button:
            deck_id = self.serial_number()
            api.set_button_keys(deck_id, self.page(), selected_button.index, keys)

    def update_change_brightness(self, amount: int) -> None:
        if selected_button:
            deck_id = self.serial_number()
            api.set_button_change_brightness(deck_id, self.page(), selected_button.index, amount)

    def update_switch_page(self, page: int) -> None:
        if selected_button:
            deck_id = self.serial_number()
            api.set_button_switch_page(deck_id, self.page(), selected_button.index, page)

    def up_action_button(self) -> None:
        items = self.ui.action_tree.selectedItems()
        if items:
            item = items[0]
            item_data = item.data(0, Qt.UserRole)
            if item_data:
                action, index, event = item_data
                if index and selected_button is not None:
                    action_settings = api.get_action_settings_list(self.serial_number(), self.page(), selected_button.index, event)
                    action_settings[index - 1], action_settings[index] = action_settings[index], action_settings[index - 1]
                    api.set_action_settings_list(self.serial_number(), self.page(), selected_button.index, event, action_settings)

                    # Rebuild the action list
                    self.build_actions(self.serial_number(), self.page(), selected_button.index)

                    # Re-select the new item
                    self.ui.action_tree.topLevelItem(0).child(index - 1).setSelected(True)

    def down_action_button(self) -> None:
        items = self.ui.action_tree.selectedItems()
        if items:
            item = items[0]
            item_data = item.data(0, Qt.UserRole)
            if item_data and selected_button is not None:
                action, index, event = item_data

                action_settings = api.get_action_settings_list(self.serial_number(), self.page(), selected_button.index, event)

                if index < (len(action_settings) - 1):
                    action_settings[index], action_settings[index + 1] = action_settings[index + 1], action_settings[index]
                    api.set_action_settings_list(self.serial_number(), self.page(), selected_button.index, event, action_settings)

                    # Rebuild the action list
                    self.build_actions(self.serial_number(), self.page(), selected_button.index)

                    # Re-select the new item
                    self.ui.action_tree.topLevelItem(0).child(index + 1).setSelected(True)

    def remove_action_button(self) -> None:
        serial_number = self.serial_number()

        items = self.ui.action_tree.selectedItems()
        if items:
            selected_item = items[0]

            # Parent items (events) don't have data
            if selected_item.data(0, Qt.UserRole) and selected_button is not None:

                confirm = QMessageBox(self)
                confirm.setWindowTitle("Remove action")
                confirm.setText("Are you sure you want to remove the selected action?")
                confirm.setStandardButtons(QMessageBox.Yes | QMessageBox.No)
                confirm.setIcon(QMessageBox.Question)
                button = confirm.exec_()
                if button == QMessageBox.Yes:
                    action, index, event = selected_item.data(0, Qt.UserRole)
                    api.remove_action_setting(serial_number, self.page(), selected_button.index, event, index)

                    # Rebuild the action list
                    self.build_actions(serial_number, self.page(), selected_button.index)

                    # Clear the configuration area
                    self.load_plugin_ui()

    def enable_button_configuration(self, enabled: bool):
        self.ui.text.setEnabled(enabled)
        self.ui.select_image_button.setEnabled(enabled)
        self.ui.remove_image_button.setEnabled(enabled)
        self.ui.vertical_text_button.setEnabled(enabled)
        self.ui.up_action_button.setEnabled(enabled)
        self.ui.down_action_button.setEnabled(enabled)
        self.ui.add_action_button.setEnabled(enabled)
        self.ui.action_tree.setEnabled(enabled)
        self.ui.select_action_tree.setEnabled(enabled)
        self.ui.remove_action_button.setEnabled(enabled)

    def browse_documentation(self):
        url = QUrl("https://github.com/timothycrosley/streamdeck-ui#readme")
        QDesktopServices.openUrl(url)

    def browse_github(self):
        url = QUrl("https://github.com/timothycrosley/streamdeck-ui")
        QDesktopServices.openUrl(url)

    def disable_dim_settings(self, settings: SettingsDialog, _index: int) -> None:
        disable = dimmer_options.get(settings.ui.dim.currentText()) == 0
        settings.ui.brightness_dimmed.setDisabled(disable)
        settings.ui.label_brightness_dimmed.setDisabled(disable)

    def toggle_dim_all(self) -> None:
        api.toggle_dimmers()

    def set_brightness(self, value: int) -> None:
        deck_id = self.serial_number()
        api.set_brightness(deck_id, value)

    def set_brightness_dimmed(self, value: int, full_brightness: int) -> None:
        deck_id = self.serial_number()
        api.set_brightness_dimmed(deck_id, int(full_brightness * (value / 100)))
        api.reset_dimmer(deck_id)

    def show_settings(self) -> None:
        """Shows the settings dialog and allows the user the change deck specific
        settings. Settings are not saved until OK is clicked."""
        deck_id = self.serial_number()
        settings = SettingsDialog(self)
        api.stop_dimmer(deck_id)

<<<<<<< HEAD
        for label, value in dimmer_options.items():
            settings.ui.dim.addItem(f"{label}", userData=value)
=======
def set_brightness_dimmed(ui, value: int) -> None:
    deck_id = _deck_id(ui)
    api.set_brightness_dimmed(deck_id, value)
    api.reset_dimmer(deck_id)
>>>>>>> 25fd43c6

        existing_timeout = api.get_display_timeout(deck_id)
        existing_index = next((i for i, (k, v) in enumerate(dimmer_options.items()) if v == existing_timeout), None)

        if existing_index is None:
            settings.ui.dim.addItem(f"Custom: {existing_timeout}s", userData=existing_timeout)
            existing_index = settings.ui.dim.count() - 1
            settings.ui.dim.setCurrentIndex(existing_index)
        else:
            settings.ui.dim.setCurrentIndex(existing_index)

        existing_brightness_dimmed = api.get_brightness_dimmed(deck_id)
        settings.ui.brightness_dimmed.setValue(existing_brightness_dimmed)

        settings.ui.label_streamdeck.setText(deck_id)
        settings.ui.brightness.setValue(api.get_brightness(deck_id))
        settings.ui.brightness.valueChanged.connect(partial(self.change_brightness, deck_id))
        settings.ui.dim.currentIndexChanged.connect(partial(self.disable_dim_settings, settings))
        if settings.exec_():
            # Commit changes
            if existing_index != settings.ui.dim.currentIndex():
                # dimmers[deck_id].timeout = settings.ui.dim.currentData()
                api.set_display_timeout(deck_id, settings.ui.dim.currentData())
            self.set_brightness(settings.ui.brightness.value())
            self.set_brightness_dimmed(settings.ui.brightness_dimmed.value(), settings.ui.brightness.value())
        else:
            # User cancelled, reset to original brightness
            self.change_brightness(deck_id, api.get_brightness(deck_id))

        api.reset_dimmer(deck_id)

    def export_config(self) -> None:
        file_name = QFileDialog.getSaveFileName(self, "Export Config", os.path.expanduser("~/streamdeck_ui_export.json"), "JSON (*.json)")[0]
        if not file_name:
            return
        api.export_config(file_name)

    def import_config(self) -> None:
        file_name = QFileDialog.getOpenFileName(self, "Import Config", os.path.expanduser("~"), "Config Files (*.json)")[0]
        if not file_name:
            return

        api.import_config(file_name)
        self.redraw_buttons()

    def remove_image(self) -> None:
        deck_id = self.serial_number()
        image = api.get_button_icon(deck_id, self.page(), selected_button.index)  # type: ignore # Index property added
        if image:
            confirm = QMessageBox(self)
            confirm.setWindowTitle("Remove image")
            confirm.setText("Are you sure you want to remove the image for this button?")
            confirm.setStandardButtons(QMessageBox.Yes | QMessageBox.No)
            confirm.setIcon(QMessageBox.Question)
            button = confirm.exec_()
            if button == QMessageBox.Yes:
                api.set_button_icon(deck_id, self.page(), selected_button.index, "")  # type: ignore # Index property added
                self.redraw_buttons()

    def align_text_vertical(self) -> None:
        serial_number = self.serial_number()
        position = api.get_text_vertical_align(serial_number, self.page(), selected_button.index)  # type: ignore # Index property added
        if position == "bottom" or position == "":
            position = "middle-bottom"
        elif position == "middle-bottom":
            position = "middle"
        elif position == "middle":
            position = "middle-top"
        elif position == "middle-top":
            position = "top"
        else:
            position = ""

        api.set_text_vertical_align(serial_number, self.page(), selected_button.index, position)  # type: ignore # Index property added
        self.redraw_buttons()

    def select_image(self) -> None:
        global last_image_dir
        deck_id = self.serial_number()
        image_file = api.get_button_icon(deck_id, self.page(), selected_button.index)  # type: ignore # Index property added
        if not image_file:
            if not last_image_dir:
                image_file = os.path.expanduser("~")
            else:
                image_file = last_image_dir
        file_name = QFileDialog.getOpenFileName(self, "Open Image", image_file, "Image Files (*.png *.jpg *.bmp *.svg *.gif)")[0]
        if file_name:
            last_image_dir = os.path.dirname(file_name)
            deck_id = self.serial_number()
            api.set_button_icon(deck_id, self.page(), selected_button.index, file_name)  # type: ignore # Index property added
            self.redraw_buttons()

    def change_page(self, page: int) -> None:
        global selected_button

        """Change the Stream Deck to the desired page and update
        the on-screen buttons.

        :param ui: Reference to the ui
        :type ui: _type_
        :param page: The page number to switch to
        :type page: int
        """
        if selected_button:
            selected_button.setChecked(False)
            selected_button = None

        deck_id = self.serial_number()
        if deck_id:
            api.set_page(deck_id, page)
            self.redraw_buttons()
            api.reset_dimmer(deck_id)

        self.reset_button_configuration()

    def button_clicked(self, clicked_button, buttons) -> None:
        global selected_button

        ui = self.ui
        selected_button = clicked_button
        for button in buttons:
            if button == clicked_button:
                continue

            button.setChecked(False)

        deck_id = self.serial_number()
        button_id = selected_button.index  # type: ignore # Index property added
        if selected_button.isChecked():  # type: ignore # False positive mypy
            self.enable_button_configuration(True)

            # Populate tree view with actions
            self.build_actions(deck_id, self.page(), button_id)
            ui.text.setPlainText(api.get_button_text(deck_id, self.page(), button_id))

            image_path = api.get_button_icon(deck_id, self.page(), button_id)
            if image_path:
                image_path = os.path.basename(image_path)
            ui.image_label.setText(image_path)
            api.reset_dimmer(deck_id)
        else:
            selected_button = None
            self.reset_button_configuration()

    def redraw_buttons(self) -> None:
        deck_id = self.serial_number()
        current_tab = self.ui.pages.currentWidget()
        buttons = current_tab.findChildren(QtWidgets.QToolButton)
        for button in buttons:
            if not button.isHidden():
                # When rebuilding the buttons, we hide the old ones
                # and mark for deletion. They still hang around so
                # ignore them here
                icon = api.get_button_icon_pixmap(deck_id, self.page(), button.index)
                if icon:
                    button.setIcon(icon)

    def reset_button_configuration(self):
        """Clears the configuration for a button and disables editing of them. This is done when
        there is no key selected or if there are no devices connected.
        """
        self.ui.text.clear()
        self.ui.image_label.clear()
        self.ui.action_tree.clear()
        self.load_plugin_ui()
        self.enable_button_configuration(False)

    def build_buttons(self, tab) -> None:
        global selected_button

        if hasattr(tab, "deck_buttons"):
            buttons = tab.findChildren(QtWidgets.QToolButton)
            for button in buttons:
                button.hide()
                # Mark them as hidden. They will be GC'd later
                button.deleteLater()

            tab.deck_buttons.hide()
            tab.deck_buttons.deleteLater()
            # Remove the inner page
            del tab.children()[0]
            # Remove the property
            del tab.deck_buttons

        selected_button = None
        # When rebuilding any selection is cleared

        deck_id = self.serial_number()

        if not deck_id:
            return
        deck = api.get_deck(deck_id)

        # Create a new base_widget with tab as it's parent
        # This is effectively a "blank tab"
        base_widget = QtWidgets.QWidget(tab)

        # Add an inner page (QtQidget) to the page
        tab.children()[0].addWidget(base_widget)

        # Set a property - this allows us to check later
        # if we've already created the buttons
        tab.deck_buttons = base_widget

        row_layout = QtWidgets.QVBoxLayout(base_widget)
        index = 0
        buttons = []
        for _row in range(deck["layout"][0]):  # type: ignore
            column_layout = QtWidgets.QHBoxLayout()
            row_layout.addLayout(column_layout)

            for _column in range(deck["layout"][1]):  # type: ignore
                button = DraggableButton(base_widget, self, api, index)
                button.setCheckable(True)
                button.setSizePolicy(QSizePolicy.MinimumExpanding, QSizePolicy.MinimumExpanding)
                button.setToolButtonStyle(Qt.ToolButtonIconOnly)
                button.setIconSize(QSize(80, 80))
                button.setStyleSheet(BUTTON_STYLE)
                buttons.append(button)
                column_layout.addWidget(button)
                index += 1

            column_layout.addStretch(1)
        row_layout.addStretch(1)

        # Note that the button click event captures the ui variable, the current button
        #  and all the other buttons
        for button in buttons:
            button.clicked.connect(lambda button=button, buttons=buttons: self.button_clicked(button, buttons))

    def build_device(self, _device_index=None) -> None:
        """This method builds the device configuration user interface.
        It is called if you switch to a different Stream Deck,
        a Stream Deck is added or when the last one is removed.
        It must deal with the case where there is no Stream Deck as
        a result.

        :param ui: A reference to the ui
        :type ui: _type_
        :param _device_index: Not used, defaults to None
        :type _device_index: _type_, optional
        """
        style = ""
        ui = self.ui
        if ui.device_list.count() > 0:
            style = "background-color: black"

        for page_id in range(ui.pages.count()):
            page = ui.pages.widget(page_id)
            page.setStyleSheet(style)
            self.build_buttons(page)

        if ui.device_list.count() > 0:
            ui.settingsButton.setEnabled(True)
            # Set the active page for this device
            ui.pages.setCurrentIndex(api.get_page(self.serial_number()))

            # Draw the buttons for the active page
            self.redraw_buttons()
        else:
            ui.settingsButton.setEnabled(False)
            self.reset_button_configuration()

    def streamdeck_attached(self, deck: Dict):

        serial_number = deck["serial_number"]
        blocker = QSignalBlocker(self.ui.device_list)
        try:
            self.ui.device_list.addItem(f"{deck['type']} - {serial_number}", userData=serial_number)
        finally:
            blocker.unblock()
        self.build_device(self)

    def streamdeck_detached(self, serial_number):
        index = self.ui.device_list.findData(serial_number)
        if index != -1:
            # Should not be (how can you remove a device that was never attached?)
            # Check anyways
            blocker = QSignalBlocker(self.ui.device_list)
            try:
                self.ui.device_list.removeItem(index)
            finally:
                blocker.unblock()
            self.build_device(self)

    def add_action_button(self) -> None:
        items = self.ui.select_action_tree.selectedItems()
        if items:
            selected_item = items[0]
            action = selected_item.data(0, Qt.UserRole)

            # Category items don't have an action
            if action:
                self.add_action("keydown", action)

    def add_action(self, event: str, action):

        if selected_button is not None:
            serial_number = self.serial_number()
            page = self.page()
            button = selected_button.index

            api.add_action_setting(serial_number, page, button, event, action().id())

            self.ui.action_tree.clear()
            self.build_actions(serial_number, self.page(), selected_button.index)
            self.ui.action_tree.scrollToBottom()

            keydown_item = self.ui.action_tree.topLevelItem(self.ui.action_tree.topLevelItemCount() - 1)
            keydown_item.child(keydown_item.childCount() - 1).setSelected(True)

    def build_actions(self, serial_number: str, page: int, button_id: int):

        ui = self.ui
        ui.action_tree.clear()
        actions = api.get_action_list(serial_number, page, button_id, "keydown")

        # This must be fixed - it's just a hack. We want to automatically
        # group actions by the even they're bound to
        key_pressed = QTreeWidgetItem(["When key pressed:"])

        icon = QIcon()
        icon.addFile(":/icons/icons/keyboard-enter.png", QSize(), QIcon.Normal, QIcon.Off)
        key_pressed.setIcon(0, icon)
        key_pressed.setExpanded(True)
        key_pressed.setData(0, Qt.UserRole, None)

        # What needs to happen here:
        # For a given button, iterate over the actions
        # Look at the setting - match it to an available plugin
        # Initialize the action (or should they already be initialized, since they
        # need to be ready to run when you press the button?)
        # Ask it for the category and summary

        for index, action in enumerate(actions):
            # Verify that plugin exists
            tree_item = QTreeWidgetItem([action.get_name(), action.get_summary()])
            key_pressed.addChild(tree_item)

            # Store the action, its index in the settings and event type in a tuple so
            # we can remove it or act on it later.
            tree_item.setData(0, Qt.UserRole, (action, index, "keydown"))

        ui.action_tree.itemSelectionChanged.connect(self.load_plugin_ui)
        ui.action_tree.addTopLevelItem(key_pressed)
        ui.action_tree.expandAll()
        ui.action_tree.resizeColumnToContents(0)
        ui.action_tree.resizeColumnToContents(1)

    def closeEvent(self, event) -> None:  # noqa: N802 - Part of QT signature.
        self.window_shown = False
        self.hide()
        event.ignore()

    def systray_clicked(self, status=None) -> None:
        if status is QtWidgets.QSystemTrayIcon.ActivationReason.Context:
            return
        if self.window_shown:
            self.hide()
            self.window_shown = False
            return

        self.bring_to_top()

    def bring_to_top(self):
        self.show()
        self.activateWindow()
        self.raise_()
        self.window_shown = True

    def about_dialog(self):
        title = "About StreamDeck UI"
        description = "A Linux compatible UI for the Elgato Stream Deck."
        app = QApplication.instance()
        body = [description, "Version {}\n".format(app.applicationVersion())]
        dependencies = ("streamdeck", "pyside2", "pillow", "pynput")
        for dep in dependencies:
            try:
                dist = pkg_resources.get_distribution(dep)
                body.append("{} {}".format(dep, dist.version))
            except pkg_resources.DistributionNotFound:
                pass
        QtWidgets.QMessageBox.about(self, title, "\n".join(body))

    def update_plugins(self, plugins):

        # Create unique list of categories
        categories: Dict[str, QTreeWidgetItem] = {}

        for _key, action in plugins.items():
            obj = action()
            category = obj.get_category()

            if category not in categories:
                widget = QTreeWidgetItem([category])
                widget.setIcon(0, obj.get_icon())
                widget.setExpanded(True)
                widget.is_category = True
                categories[category] = widget

        # Sort categories alphabetically
        categories = {k: v for k, v in sorted(categories.items())}

        # Add all parent nodes
        for _, widget in categories.items():
            self.ui.select_action_tree.addTopLevelItem(widget)

        # All child items (note these are not currently sorted)
        # TODO:  Set sorted on tree or sort
        for _key, action in plugins.items():
            obj = action()

            parent = categories[obj.get_category()]
            widget = QTreeWidgetItem([obj.get_name()])
            widget.is_category = False
            parent.addChild(widget)
            # Use the UserRole to associate the action object with the QTreeWidgetItem.
            # This can be used to retrieve a reference to the action in the event handler.
            widget.setData(0, Qt.UserRole, action)

        self.ui.select_action_tree.expandAll()

    def load_plugin_ui(self):

        # TODO: Could we somehow bind the action back to the UI?
        # When the summary changes, update the UI
        old = self.ui.actionlayout.takeAt(0)
        if old:
            old.widget().deleteLater()

        item = None
        items = self.ui.action_tree.selectedItems()
        if items:
            item = items[0]
            action = item.data(0, Qt.UserRole)

<<<<<<< HEAD
        if item and item.data(0, Qt.UserRole):
            action, _index, _event = item.data(0, Qt.UserRole)
            if action:
                self.ui.actionlayout.addWidget(action.get_ui(self))
=======
    existing_timeout = api.get_display_timeout(deck_id)
    existing_index = next((i for i, (k, v) in enumerate(dimmer_options.items()) if v == existing_timeout), None)

    if existing_index is None:
        settings.ui.dim.addItem(f"Custom: {existing_timeout}s", userData=existing_timeout)
        existing_index = settings.ui.dim.count() - 1
        settings.ui.dim.setCurrentIndex(existing_index)
    else:
        settings.ui.dim.setCurrentIndex(existing_index)

    existing_brightness_dimmed = api.get_brightness_dimmed(deck_id)
    settings.ui.brightness_dimmed.setValue(existing_brightness_dimmed)

    settings.ui.label_streamdeck.setText(deck_id)
    settings.ui.brightness.setValue(api.get_brightness(deck_id))
    settings.ui.brightness.valueChanged.connect(partial(change_brightness, deck_id))
    settings.ui.dim.currentIndexChanged.connect(partial(disable_dim_settings, settings))
    if settings.exec_():
        # Commit changes
        if existing_index != settings.ui.dim.currentIndex():
            # dimmers[deck_id].timeout = settings.ui.dim.currentData()
            api.set_display_timeout(deck_id, settings.ui.dim.currentData())
        set_brightness(window.ui, settings.ui.brightness.value())
        set_brightness_dimmed(window.ui, settings.ui.brightness_dimmed.value())
    else:
        # User cancelled, reset to original brightness
        change_brightness(deck_id, api.get_brightness(deck_id))

    api.reset_dimmer(deck_id)


def disable_dim_settings(settings: SettingsDialog, _index: int) -> None:
    disable = dimmer_options.get(settings.ui.dim.currentText()) == 0
    settings.ui.brightness_dimmed.setDisabled(disable)
    settings.ui.label_brightness_dimmed.setDisabled(disable)


def toggle_dim_all() -> None:
    api.toggle_dimmers()


def create_main_window(logo: QIcon, app: QApplication) -> MainWindow:
    """Creates the main application window and configures slots and signals

    :param logo: The icon displayed in the main application window
    :type logo: QIcon
    :param app: The QApplication that started it all
    :type app: QApplication
    :return: Returns the MainWindow instance
    :rtype: MainWindow
    """
    main_window = MainWindow()
    ui = main_window.ui
    ui.text.textChanged.connect(partial(queue_update_button_text, ui))
    ui.command.textChanged.connect(partial(update_button_command, ui))
    ui.keys.currentTextChanged.connect(partial(update_button_keys, ui))
    ui.write.textChanged.connect(partial(update_button_write, ui))
    ui.change_brightness.valueChanged.connect(partial(update_change_brightness, ui))
    ui.switch_page.valueChanged.connect(partial(update_switch_page, ui))
    ui.imageButton.clicked.connect(partial(select_image, main_window))
    ui.textButton.clicked.connect(partial(align_text_vertical, main_window))
    ui.removeButton.clicked.connect(partial(remove_image, main_window))
    ui.settingsButton.clicked.connect(partial(show_settings, main_window))
    ui.actionExport.triggered.connect(partial(export_config, main_window))
    ui.actionImport.triggered.connect(partial(import_config, main_window))
    ui.actionExit.triggered.connect(app.exit)
    ui.actionAbout.triggered.connect(main_window.about_dialog)
    ui.actionDocs.triggered.connect(browse_documentation)
    ui.actionGithub.triggered.connect(browse_github)
    ui.settingsButton.setEnabled(False)
    enable_button_configuration(ui, False)
    return main_window
>>>>>>> 25fd43c6


def create_tray(logo: QIcon, app: QApplication, main_window: QMainWindow) -> QSystemTrayIcon:
    """Creates a system tray with the provided icon and parent. The main
    window passed will be activated when clicked.

    :param logo: The icon to show in the system tray
    :type logo: QIcon
    :param app: The parent object the tray is bound to
    :type app: QApplication
    :param main_window: The window what will be activated by the tray
    :type main_window: QMainWindow
    :return: Returns the QSystemTrayIcon instance
    :rtype: QSystemTrayIcon
    """
    tray = QSystemTrayIcon(logo, app)
    tray.activated.connect(main_window.systray_clicked)

    menu = QMenu()
    action_dim = QAction("Dim display (toggle)", main_window)
    action_dim.triggered.connect(main_window.toggle_dim_all)
    action_configure = QAction("Configure...", main_window)
    action_configure.triggered.connect(main_window.bring_to_top)
    menu.addAction(action_dim)
    menu.addAction(action_configure)
    menu.addSeparator()
    action_exit = QAction("Exit", main_window)
    action_exit.triggered.connect(app.exit)
    menu.addAction(action_exit)
    tray.setContextMenu(menu)
    return tray


def start(_exit: bool = False) -> None:
    global api
    global plugins
    show_ui = True
    if "-h" in sys.argv or "--help" in sys.argv:
        print(f"Usage: {os.path.basename(sys.argv[0])}")
        print("Flags:")
        print("  -h, --help\tShow this message")
        print("  -n, --no-ui\tRun the program without showing a UI")
        return
    elif "-n" in sys.argv or "--no-ui" in sys.argv:
        show_ui = False

    try:
        version = pkg_resources.get_distribution("streamdeck_ui").version
    except pkg_resources.DistributionNotFound:
        version = "devel"

    api = StreamDeckServer()
    if os.path.isfile(STATE_FILE):
        api.open_config(STATE_FILE)

    plugins = api.load_plugins()

    # The QApplication object holds the Qt event loop and you need one of these
    # for your application
    app = QApplication(sys.argv)
    app.setApplicationName("Streamdeck UI")
    app.setApplicationVersion(version)
    logo = QIcon(LOGO)
    app.setWindowIcon(logo)
    main_window = MainWindow(app)
    ui = main_window.ui
    tray = create_tray(logo, app, main_window)

    main_window.update_plugins(plugins)
    api.streamdeck_keys.key_pressed.connect(main_window.handle_keypress)

    ui.device_list.currentIndexChanged.connect(main_window.build_device)
    ui.pages.currentChanged.connect(main_window.change_page)

    api.plugevents.attached.connect(main_window.streamdeck_attached)
    api.plugevents.detached.connect(main_window.streamdeck_detached)
    api.plugevents.cpu_changed.connect(main_window.streamdeck_cpu_changed)
    api.plugevents.action_settings_changed.connect(main_window.action_settings_changed)

    api.start()

    tray.show()
    if show_ui:
        main_window.show()

    if _exit:
        return
    else:
        app.exec_()
        api.stop()
        sys.exit()


if __name__ == "__main__":
    start()<|MERGE_RESOLUTION|>--- conflicted
+++ resolved
@@ -480,9 +480,9 @@
         deck_id = self.serial_number()
         api.set_brightness(deck_id, value)
 
-    def set_brightness_dimmed(self, value: int, full_brightness: int) -> None:
+    def set_brightness_dimmed(self, value: int) -> None:
         deck_id = self.serial_number()
-        api.set_brightness_dimmed(deck_id, int(full_brightness * (value / 100)))
+        api.set_brightness_dimmed(deck_id, value)
         api.reset_dimmer(deck_id)
 
     def show_settings(self) -> None:
@@ -492,15 +492,8 @@
         settings = SettingsDialog(self)
         api.stop_dimmer(deck_id)
 
-<<<<<<< HEAD
         for label, value in dimmer_options.items():
             settings.ui.dim.addItem(f"{label}", userData=value)
-=======
-def set_brightness_dimmed(ui, value: int) -> None:
-    deck_id = _deck_id(ui)
-    api.set_brightness_dimmed(deck_id, value)
-    api.reset_dimmer(deck_id)
->>>>>>> 25fd43c6
 
         existing_timeout = api.get_display_timeout(deck_id)
         existing_index = next((i for i, (k, v) in enumerate(dimmer_options.items()) if v == existing_timeout), None)
@@ -525,7 +518,7 @@
                 # dimmers[deck_id].timeout = settings.ui.dim.currentData()
                 api.set_display_timeout(deck_id, settings.ui.dim.currentData())
             self.set_brightness(settings.ui.brightness.value())
-            self.set_brightness_dimmed(settings.ui.brightness_dimmed.value(), settings.ui.brightness.value())
+            self.set_brightness_dimmed(settings.ui.brightness_dimmed.value())
         else:
             # User cancelled, reset to original brightness
             self.change_brightness(deck_id, api.get_brightness(deck_id))
@@ -937,85 +930,10 @@
             item = items[0]
             action = item.data(0, Qt.UserRole)
 
-<<<<<<< HEAD
         if item and item.data(0, Qt.UserRole):
             action, _index, _event = item.data(0, Qt.UserRole)
             if action:
                 self.ui.actionlayout.addWidget(action.get_ui(self))
-=======
-    existing_timeout = api.get_display_timeout(deck_id)
-    existing_index = next((i for i, (k, v) in enumerate(dimmer_options.items()) if v == existing_timeout), None)
-
-    if existing_index is None:
-        settings.ui.dim.addItem(f"Custom: {existing_timeout}s", userData=existing_timeout)
-        existing_index = settings.ui.dim.count() - 1
-        settings.ui.dim.setCurrentIndex(existing_index)
-    else:
-        settings.ui.dim.setCurrentIndex(existing_index)
-
-    existing_brightness_dimmed = api.get_brightness_dimmed(deck_id)
-    settings.ui.brightness_dimmed.setValue(existing_brightness_dimmed)
-
-    settings.ui.label_streamdeck.setText(deck_id)
-    settings.ui.brightness.setValue(api.get_brightness(deck_id))
-    settings.ui.brightness.valueChanged.connect(partial(change_brightness, deck_id))
-    settings.ui.dim.currentIndexChanged.connect(partial(disable_dim_settings, settings))
-    if settings.exec_():
-        # Commit changes
-        if existing_index != settings.ui.dim.currentIndex():
-            # dimmers[deck_id].timeout = settings.ui.dim.currentData()
-            api.set_display_timeout(deck_id, settings.ui.dim.currentData())
-        set_brightness(window.ui, settings.ui.brightness.value())
-        set_brightness_dimmed(window.ui, settings.ui.brightness_dimmed.value())
-    else:
-        # User cancelled, reset to original brightness
-        change_brightness(deck_id, api.get_brightness(deck_id))
-
-    api.reset_dimmer(deck_id)
-
-
-def disable_dim_settings(settings: SettingsDialog, _index: int) -> None:
-    disable = dimmer_options.get(settings.ui.dim.currentText()) == 0
-    settings.ui.brightness_dimmed.setDisabled(disable)
-    settings.ui.label_brightness_dimmed.setDisabled(disable)
-
-
-def toggle_dim_all() -> None:
-    api.toggle_dimmers()
-
-
-def create_main_window(logo: QIcon, app: QApplication) -> MainWindow:
-    """Creates the main application window and configures slots and signals
-
-    :param logo: The icon displayed in the main application window
-    :type logo: QIcon
-    :param app: The QApplication that started it all
-    :type app: QApplication
-    :return: Returns the MainWindow instance
-    :rtype: MainWindow
-    """
-    main_window = MainWindow()
-    ui = main_window.ui
-    ui.text.textChanged.connect(partial(queue_update_button_text, ui))
-    ui.command.textChanged.connect(partial(update_button_command, ui))
-    ui.keys.currentTextChanged.connect(partial(update_button_keys, ui))
-    ui.write.textChanged.connect(partial(update_button_write, ui))
-    ui.change_brightness.valueChanged.connect(partial(update_change_brightness, ui))
-    ui.switch_page.valueChanged.connect(partial(update_switch_page, ui))
-    ui.imageButton.clicked.connect(partial(select_image, main_window))
-    ui.textButton.clicked.connect(partial(align_text_vertical, main_window))
-    ui.removeButton.clicked.connect(partial(remove_image, main_window))
-    ui.settingsButton.clicked.connect(partial(show_settings, main_window))
-    ui.actionExport.triggered.connect(partial(export_config, main_window))
-    ui.actionImport.triggered.connect(partial(import_config, main_window))
-    ui.actionExit.triggered.connect(app.exit)
-    ui.actionAbout.triggered.connect(main_window.about_dialog)
-    ui.actionDocs.triggered.connect(browse_documentation)
-    ui.actionGithub.triggered.connect(browse_github)
-    ui.settingsButton.setEnabled(False)
-    enable_button_configuration(ui, False)
-    return main_window
->>>>>>> 25fd43c6
 
 
 def create_tray(logo: QIcon, app: QApplication, main_window: QMainWindow) -> QSystemTrayIcon:
