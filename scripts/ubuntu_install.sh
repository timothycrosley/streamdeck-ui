--- conflicted
+++ resolved
@@ -1,10 +1,6 @@
 #!/bin/bash -xe
 echo "Installing libraries"
-<<<<<<< HEAD
-sudo apt install libhidapi-hidraw0 libudev-dev libusb-1.0-0-dev python3-pip
-=======
-sudo apt install qt5-default libhidapi-hidraw0 libudev-dev libusb-1.0-0-dev
->>>>>>> 96f2305d
+sudo apt install qt5-default libhidapi-hidraw0 libudev-dev libusb-1.0-0-dev python3-pip
 echo "Adding udev rules and reloading"
 sudo usermod -a -G plugdev `whoami`
 
